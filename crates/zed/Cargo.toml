--- conflicted
+++ resolved
@@ -138,12 +138,8 @@
 
 url = "2.2"
 urlencoding = "2.1.2"
-<<<<<<< HEAD
-uuid = { version = "1.1.2", features = ["v4"] }
+uuid.workspace = true
 owning_ref = "0.4.1"
-=======
-uuid.workspace = true
->>>>>>> 456baaa1
 
 [dev-dependencies]
 call = { path = "../call", features = ["test-support"] }
